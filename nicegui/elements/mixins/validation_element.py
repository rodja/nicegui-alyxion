--- conflicted
+++ resolved
@@ -1,4 +1,4 @@
-from typing import Any, Callable, Dict, Optional, Union, Tuple, List
+from typing import Any, Callable, Dict, List, Optional, Tuple, Union
 
 from .value_element import ValueElement
 
@@ -15,7 +15,6 @@
         """The latest error message from the validation functions."""
         return self._error
 
-<<<<<<< HEAD
     def set_error_message(self, message: str) -> None:
         """Sets the error message.
 
@@ -32,33 +31,21 @@
         self._error = None
         self.props(remove='error')
 
-    def validate(self) -> None:
+    def validate(self) -> bool:
         """Validate the current value and set the error message if necessary."""
         if isinstance(self.validation, dict):
             for message, check in self.validation.items():
                 if not check(self.value):
                     self.set_error_message(message)
-                    return
+                    return False
         else:
             for check in self.validation:
                 ret, message = check(self.value)
                 if not ret:
                     self.set_error_message(message)
-                    return
+                    return False
         self.clear_error_message()
-=======
-    def validate(self) -> bool:
-        """Validate the current value and set the error message if necessary."""
-        for message, check in self.validation.items():
-            if not check(self.value):
-                self._error = message
-                self.props(f'error error-message="{message}"')
-                return False
-
-        self._error = None
-        self.props(remove='error')
         return True
->>>>>>> 3efad598
 
     def _handle_value_change(self, value: Any) -> None:
         super()._handle_value_change(value)
