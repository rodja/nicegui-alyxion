--- conflicted
+++ resolved
@@ -106,7 +106,6 @@
         super().__init__('chart')
         self._props['type'] = type
         self._props['options'] = options
-<<<<<<< HEAD
         self._props['extras'] = extras
         self.use_component('chart')
         self.use_library('highcharts')
@@ -114,14 +113,6 @@
         self.use_library('highcharts-3d')
         for extra in extras:
             self.use_library(extra)
-        self._props['key'] = self.id  # HACK: workaround for #600
-=======
-        self._props['extras'] = [
-            dependency.import_path
-            for dependency in js_dependencies.values()
-            if dependency.optional and dependency.path.stem in extras and 'chart' in dependency.dependents
-        ]
->>>>>>> f0ccc85c
 
     @property
     def options(self) -> Dict:
