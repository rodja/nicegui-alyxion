--- conflicted
+++ resolved
@@ -71,14 +71,10 @@
 
 @app.on_event('startup')
 def handle_startup(with_welcome_message: bool = True) -> None:
-<<<<<<< HEAD
     """Handle the startup event."""
-=======
-    if globals.reconnect_timeout > 0:  # TODO in 1.4 we DEPRECATED a value of 0 and should remove this check
-        # NOTE ping interval and timeout need to be lower than the reconnect timeout, but can't be too low
-        globals.sio.eio.ping_interval = max(globals.reconnect_timeout * 0.8, 4)
-        globals.sio.eio.ping_timeout = max(globals.reconnect_timeout * 0.4, 2)
->>>>>>> e81f4ca2
+    # NOTE ping interval and timeout need to be lower than the reconnect timeout, but can't be too low
+    globals.sio.eio.ping_interval = max(globals.reconnect_timeout * 0.8, 4)
+    globals.sio.eio.ping_timeout = max(globals.reconnect_timeout * 0.4, 2)
     if not globals.ui_run_has_been_called:
         raise RuntimeError('\n\n'
                            'You must call ui.run() to start the server.\n'
@@ -142,11 +138,7 @@
 
 
 @sio.on('handshake')
-<<<<<<< HEAD
-def _on_handshake(sid: str, client_id: str) -> bool:
-=======
-async def on_handshake(sid: str, client_id: str) -> bool:
->>>>>>> e81f4ca2
+async def _on_handshake(sid: str, client_id: str) -> bool:
     client = globals.clients.get(client_id)
     if not client:
         return False
