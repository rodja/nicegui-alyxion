--- conflicted
+++ resolved
@@ -174,11 +174,7 @@
     delay = client.page.reconnect_timeout if client.page.reconnect_timeout is not None else globals.reconnect_timeout
     await asyncio.sleep(delay)
     if not client.shared:
-<<<<<<< HEAD
-        _delete_client(client.id)
-=======
-        delete_client(client)
->>>>>>> 70fbc03f
+        _delete_client(client)
     for t in client.disconnect_handlers:
         safe_invoke(t, client)
     for t in globals.disconnect_handlers:
@@ -220,15 +216,6 @@
 async def prune_clients() -> None:
     """Prune stale clients in an endless loop."""
     while True:
-<<<<<<< HEAD
-        stale_clients = [
-            id
-            for id, client in globals.clients.items()
-            if not client.shared and not client.has_socket_connection and client.created < time.time() - 60.0
-        ]
-        for client_id in stale_clients:
-            _delete_client(client_id)
-=======
         try:
             stale_clients = [
                 client
@@ -236,11 +223,10 @@
                 if not client.shared and not client.has_socket_connection and client.created < time.time() - 60.0
             ]
             for client in stale_clients:
-                delete_client(client)
+                _delete_client(client)
         except Exception:
             # NOTE: make sure the loop doesn't crash
             globals.log.exception('Error while pruning clients')
->>>>>>> 70fbc03f
         await asyncio.sleep(10)
 
 
@@ -266,16 +252,11 @@
         await asyncio.sleep(10)
 
 
-<<<<<<< HEAD
-def _delete_client(client_id: str) -> None:
-    globals.clients.pop(client_id).remove_all_elements()
-=======
-def delete_client(client: Client) -> None:
+def _delete_client(client: Client) -> None:
     """Delete a client and all its elements.
 
     If the global clients dictionary does not contain the client, its elements are still removed and a KeyError is raised.
     Normally this should never happen, but has been observed (see #1826).
     """
     client.remove_all_elements()
-    del globals.clients[client.id]
->>>>>>> 70fbc03f
+    del globals.clients[client.id]