--- conflicted
+++ resolved
@@ -34,17 +34,13 @@
     page_routes: ClassVar[Dict[Callable[..., Any], str]] = {}
     """Maps page builders to their routes."""
 
-<<<<<<< HEAD
     page_configs: Dict[Callable[..., Any], "page"] = {}
     """Maps page builders to their page configuration."""
 
     single_page_routes: Dict[str, Any] = {}
     """Maps paths to the associated single page routers."""
 
-    instances: Dict[str, Client] = {}
-=======
     instances: ClassVar[Dict[str, Client]] = {}
->>>>>>> cc877e7b
     """Maps client IDs to clients."""
 
     auto_index_client: Client
@@ -84,11 +80,8 @@
         self._body_html = ''
 
         self.page = page
-<<<<<<< HEAD
+        self.storage = ObservableDict()
         self.single_page_content = None
-=======
-        self.storage = ObservableDict()
->>>>>>> cc877e7b
 
         self.connect_handlers: List[Union[Callable[..., Any], Awaitable]] = []
         self.disconnect_handlers: List[Union[Callable[..., Any], Awaitable]] = []
