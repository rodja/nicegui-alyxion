<!DOCTYPE html>
<html>
  <head>
    <title>{{ title }}</title>
    <meta name="viewport" content="{{ viewport }}" />
    <link href="{{ favicon_url }}" rel="shortcut icon" />
    <link href="{{ prefix | safe }}/_nicegui/{{version}}/static/nicegui.css" rel="stylesheet" type="text/css" />
    <link href="{{ prefix | safe }}/_nicegui/{{version}}/static/fonts.css" rel="stylesheet" type="text/css" />
    <link href="{{ prefix | safe }}/_nicegui/{{version}}/static/quasar.prod.css" rel="stylesheet" type="text/css" />
    <!-- NOTE: force Prettier to keep the line break -->
    {{ head_html | safe }}
  </head>
  <body>
    <script src="{{ prefix | safe }}/_nicegui/{{version}}/static/es-module-shims.js"></script>
    <script src="{{ prefix | safe }}/_nicegui/{{version}}/static/socket.io.min.js"></script>
    {% if tailwind %}
    <script src="{{ prefix | safe }}/_nicegui/{{version}}/static/tailwindcss.min.js"></script>
    {% endif %}
    <script src="{{ prefix | safe }}/_nicegui/{{version}}/static/vue.global.prod.js"></script>
    <script src="{{ prefix | safe }}/_nicegui/{{version}}/static/quasar.umd.prod.js"></script>
    <script src="{{ prefix | safe }}/_nicegui/{{version}}/static/quasar.{{ language }}.umd.prod.js"></script>
    <script type="importmap">
      {"imports": {{ imports | safe }}}
    </script>

    <!-- NOTE: force Prettier to keep the line break -->
    {{ body_html | safe }}

    <div id="app"></div>
    <div id="popup">
      <span>Connection lost.</span>
      <span>Trying to reconnect...</span>
    </div>
    <script>
      function getElement(id) {
        const _id = id instanceof HTMLElement ? id.id : id;
        return window.app.$refs["r" + _id];
      }
    </script>
    <script type="module">
      const True = true;
      const False = false;
      const None = undefined;

      const loaded_libraries = new Set();
      const loaded_components = new Set();
      const elements = {{ elements | safe }};

      function stringifyEventArgs(args, event_args) {
        const result = [];
        args.forEach((arg, i) => {
          if (event_args !== null && i >= event_args.length) return;
          let filtered = {};
          if (typeof arg !== 'object' || arg === null || Array.isArray(arg)) {
            filtered = arg;
          }
          else {
            for (let k in arg) {
              if (event_args === null || event_args[i] === null || event_args[i].includes(k)) {
                filtered[k] = arg[k];
              }
            }
          }
          result.push(JSON.stringify(filtered, (k, v) => v instanceof Node || v instanceof Window ? undefined : v));
        });
        return result;
      }

      const waitingCallbacks = new Map();
      function throttle(callback, time, leading, trailing, id) {
        if (time <= 0) {
          // execute callback immediately and return
          callback();
          return;
        }
        if (waitingCallbacks.has(id)) {
          if (trailing) {
            // update trailing callback
            waitingCallbacks.set(id, callback);
          }
        } else {
          if (leading) {
            // execute leading callback and set timeout to block more leading callbacks
            callback();
            waitingCallbacks.set(id, null);
          }
          else if (trailing) {
            // set trailing callback and set timeout to execute it
            waitingCallbacks.set(id, callback);
          }
          if (leading || trailing) {
            // set timeout to remove block and to execute trailing callback
            setTimeout(() => {
              const trailingCallback = waitingCallbacks.get(id);
              if (trailingCallback) trailingCallback();
              waitingCallbacks.delete(id)
            }, 1000 * time);
          }
        }
      }
      function renderRecursively(elements, id) {
        const element = elements[id];
        if (element === undefined) {
            return;
        }

        // @todo: Try avoid this with better handling of initial page load.
        if (element.component) loaded_components.add(element.component.name);
        element.libraries.forEach((library) => loaded_libraries.add(library.name));

        const props = {
          id: 'c' + element.id,
          ref: 'r' + element.id,
          class: element.class.join(' ') || undefined,
          style: Object.entries(element.style).reduce((str, [p, val]) => `${str}${p}:${val};`, '') || undefined,
          ...element.props,
        };
        Object.entries(props).forEach(([key, value]) => {
          if (key.startsWith(':')) {
            props[key.substring(1)] = eval(value);
            delete props[key];
          }
        });
        element.events.forEach((event) => {
          let event_name = 'on' + event.type[0].toLocaleUpperCase() + event.type.substring(1);
          event.specials.forEach(s => event_name += s[0].toLocaleUpperCase() + s.substring(1));
          let handler = (...args) => {
            const data = {
              id: element.id,
              listener_id: event.listener_id,
              args: stringifyEventArgs(args, event.args),
            };
            const emitter = () => window.socket.emit("event", data);
            throttle(emitter, event.throttle, event.leading_events, event.trailing_events, event.listener_id);
            if (element.props["loopback"] === False && event.type == "update:model-value") {
              element.props["model-value"] = args;
            }
          };
          handler = Vue.withModifiers(handler, event.modifiers);
          handler = event.keys.length ? Vue.withKeys(handler, event.keys) : handler;
          if (props[event_name]) {
            props[event_name].push(handler)
          } else {
            props[event_name] = [handler];
          }
        });
        const slots = {};
        Object.entries(element.slots).forEach(([name, data]) => {
          slots[name] = (props) => {
            const rendered = [];
            if (data.template) {
              rendered.push(Vue.h({
                props: { props: { type: Object, default: {} } },
                template: data.template,
              }, {
                props: props,
              }));
            }
            const children = data.ids.map(id => renderRecursively(elements, id));
            if (name === 'default' && element.text !== null) {
              children.unshift(element.text);
            }
            return [ ...rendered, ...children]
          }
        });
        return Vue.h(Vue.resolveComponent(element.tag), props, slots);
      }

      function runJavascript(code, request_id) {
        (new Promise((resolve) =>resolve(eval(code)))).catch((reason) => {
          if(reason instanceof SyntaxError)
            return eval(`(async() => {${code}})()`);
          else
            throw reason;
        }).then((result) => {
          if (request_id) {
            window.socket.emit("javascript_response", {request_id, result});
          }
        });
      }

      function download(url, filename) {
        const anchor = document.createElement("a");
        anchor.href = url;
        anchor.target = "_blank";
        anchor.download = filename || "";
        document.body.appendChild(anchor);
        anchor.click();
        document.body.removeChild(anchor);
      }

      async function loadDependencies(element) {
        if (element.component) {
          const {name, key, tag} = element.component;
          if (!loaded_components.has(name) && !key.endsWith('.vue')) {
            const component = await import(`{{ prefix | safe }}/_nicegui/{{version}}/components/${key}`);
            app = app.component(tag, component.default);
            loaded_components.add(name);
          }
        }
        for (const {name, key} of element.libraries) {
          if (loaded_libraries.has(name)) continue;
          await import(`{{ prefix | safe }}/_nicegui/{{version}}/libraries/${key}`);
          loaded_libraries.add(name);
        }
      }

      let app = Vue.createApp({
        data() {
          return {
            elements,
          };
        },
        render() {
          return renderRecursively(this.elements, 0);
        },
        mounted() {
          window.app = this;
          const query = { client_id: "{{ client_id }}" };
          const url = window.location.protocol === 'https:' ? 'wss://' : 'ws://' + window.location.host;
          const extraHeaders = {{ socket_io_js_extra_headers | safe }};
          const transports = ['websocket', 'polling'];
          window.path_prefix = "{{ prefix | safe }}";
          window.socket = io(url, { path: "{{ prefix | safe }}/_nicegui_ws/socket.io", query, extraHeaders, transports });
          const messageHandlers = {
            connect: () => {
              window.socket.emit("handshake", (ok) => {
                if (!ok) window.location.reload();
                document.getElementById('popup').style.opacity = 0;
              });
            },
            connect_error: (err) => {
              if (err.message == 'timeout') window.location.reload(); // see https://github.com/zauberzeug/nicegui/issues/198
            },
            disconnect: () => {
              document.getElementById('popup').style.opacity = 1;
            },
            update: async (msg) => {
              for (const [id, element] of Object.entries(msg)) {
                await loadDependencies(element);
                this.elements[element.id] = element;
              }
            },
            run_method: (msg) => {
              const element = getElement(msg.id);
              if (element === null || element === undefined) return;
              if (msg.name in element) {
                element[msg.name](...msg.args);
              } else {
                element.$refs.qRef[msg.name](...msg.args);
              }
            },
            run_javascript: (msg) => runJavascript(msg['code'], msg['request_id']),
            open: (msg) => (location.href = msg.startsWith('/') ? "{{ prefix | safe }}" + msg : msg),
            download: (msg) => download(msg.url, msg.filename),
            notify: (msg) => Quasar.Notify.create(msg),
          };
          const socketMessageQueue = [];
          let isProcessingSocketMessage = false;
          for (const [event, handler] of Object.entries(messageHandlers)) {
            window.socket.on(event, async (...args) => {
              socketMessageQueue.push(() => handler(...args));
              if (!isProcessingSocketMessage) {
                while (socketMessageQueue.length > 0) {
                  const handler = socketMessageQueue.shift()
                  isProcessingSocketMessage = true;
                  try {
                    await handler();
                  }
                  catch (e) {
                    console.error(e);
                  }
                  isProcessingSocketMessage = false;
                }
              }
            });
<<<<<<< HEAD
          });
          window.socket.on("connect_error", (err) => {
            if (err.message == 'timeout') window.location.reload(); // see https://github.com/zauberzeug/nicegui/issues/198
          });
          window.socket.on("disconnect", () => {
            document.getElementById('popup').style.opacity = 1;
          });
          window.socket.on("try_reconnect", () => {
            const checkAndReload = async () => {
              await fetch(window.location.href, { headers: { 'NiceGUI-Check': 'try_reconnect' } });
              window.location.reload();
            };
            setInterval(checkAndReload, 500);
          });
          window.socket.on("update", async (msg) => {
            for (const [id, element] of Object.entries(msg)) {
              await loadDependencies(element);
              this.elements[element.id] = element;
            }
          });
          window.socket.on("run_method", (msg) => {
            const element = getElement(msg.id);
            if (element === null || element === undefined) return;
            if (msg.name in element) {
              element[msg.name](...msg.args);
            } else {
              element.$refs.qRef[msg.name](...msg.args);
            }
          });
          window.socket.on("run_javascript", (msg) => runJavascript(msg['code'], msg['request_id']));
          window.socket.on("open", (msg) => (location.href = msg.startsWith('/') ? "{{ prefix | safe }}" + msg : msg));
          window.socket.on("download", (msg) => download(msg.url, msg.filename));
          window.socket.on("notify", (msg) => Quasar.Notify.create(msg));
=======
          }
>>>>>>> 8324c3f5
        },
      }).use(Quasar, {
        config: {
          brand: {
            primary: '#5898d4',
          },
          loadingBar: {
            color: 'primary'
          },
        }
      });

      {{ js_imports | safe }}
      {{ vue_scripts | safe }}

      const dark = {{ dark }};
      Quasar.lang.set(Quasar.lang["{{ language }}"]);
      Quasar.Dark.set(dark === None ? "auto" : dark);
      {% if tailwind %}
      if (dark !== None) tailwind.config.darkMode = "class";
      if (dark === True) document.body.classList.add("dark");
      {% endif %}

      app.mount("#app");
    </script>
  </body>
</html><|MERGE_RESOLUTION|>--- conflicted
+++ resolved
@@ -232,6 +232,13 @@
             connect_error: (err) => {
               if (err.message == 'timeout') window.location.reload(); // see https://github.com/zauberzeug/nicegui/issues/198
             },
+            try_reconnect: () => {
+              const checkAndReload = async () => {
+                await fetch(window.location.href, { headers: { 'NiceGUI-Check': 'try_reconnect' } });
+                window.location.reload();
+              };
+              setInterval(checkAndReload, 500);
+            },
             disconnect: () => {
               document.getElementById('popup').style.opacity = 1;
             },
@@ -274,43 +281,7 @@
                 }
               }
             });
-<<<<<<< HEAD
-          });
-          window.socket.on("connect_error", (err) => {
-            if (err.message == 'timeout') window.location.reload(); // see https://github.com/zauberzeug/nicegui/issues/198
-          });
-          window.socket.on("disconnect", () => {
-            document.getElementById('popup').style.opacity = 1;
-          });
-          window.socket.on("try_reconnect", () => {
-            const checkAndReload = async () => {
-              await fetch(window.location.href, { headers: { 'NiceGUI-Check': 'try_reconnect' } });
-              window.location.reload();
-            };
-            setInterval(checkAndReload, 500);
-          });
-          window.socket.on("update", async (msg) => {
-            for (const [id, element] of Object.entries(msg)) {
-              await loadDependencies(element);
-              this.elements[element.id] = element;
-            }
-          });
-          window.socket.on("run_method", (msg) => {
-            const element = getElement(msg.id);
-            if (element === null || element === undefined) return;
-            if (msg.name in element) {
-              element[msg.name](...msg.args);
-            } else {
-              element.$refs.qRef[msg.name](...msg.args);
-            }
-          });
-          window.socket.on("run_javascript", (msg) => runJavascript(msg['code'], msg['request_id']));
-          window.socket.on("open", (msg) => (location.href = msg.startsWith('/') ? "{{ prefix | safe }}" + msg : msg));
-          window.socket.on("download", (msg) => download(msg.url, msg.filename));
-          window.socket.on("notify", (msg) => Quasar.Notify.create(msg));
-=======
-          }
->>>>>>> 8324c3f5
+          }
         },
       }).use(Quasar, {
         config: {
