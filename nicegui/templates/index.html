--- conflicted
+++ resolved
@@ -171,12 +171,8 @@
           window.socket.on("update", (msg) => Object.entries(msg).forEach(([id, el]) => this.elements[el.id] = el));
           window.socket.on("run_method", (msg) => getElement(msg.id)?.[msg.name](...msg.args));
           window.socket.on("run_javascript", (msg) => runJavascript(msg['code'], msg['request_id']));
-<<<<<<< HEAD
           window.socket.on("open", (msg) => (location.href = msg.startsWith('/') ? "{{ prefix | safe }}" + msg : msg));
-=======
-          window.socket.on("open", (msg) => (location.href = msg));
           window.socket.on("download", (msg) => download(msg.url, msg.filename));
->>>>>>> e1709fae
           window.socket.on("notify", (msg) => Quasar.Notify.create(msg));
         },
       }).use(Quasar, {
