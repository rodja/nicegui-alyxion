from collections import Counter
from datetime import datetime

from nicegui import ui

from . import doc

counter = Counter()  # type: ignore
start = datetime.now().strftime(r'%H:%M, %d %B %Y')

doc.title('Storage')


@doc.demo('Storage', '''
<<<<<<< HEAD
    NiceGUI offers a straightforward method for data persistence within your application. 
    It features four built-in storage types:

    - `app.storage.client`:
        Stored server-side in memory, this dictionary is unique to each client connection and can hold arbitrary 
        objects. Data will be lost when the page is reloaded or the user navigates to another page.
        Unlike data stored in  `app.storage.tab` which can be persisted on the server even for days, 
        `app.storage.client` helps caching resource-intensive objects such as a streaming or database connection you 
        need to keep alive for dynamic site updates but would like to close as soon as the user leaves the page or 
        closes the browser. This storage is only available within [page builder functions](/documentation/page).
=======
    NiceGUI offers a straightforward mechanism for data persistence within your application. 
    It features four built-in storage types:

    - `app.storage.tab`:
        Stored server-side in memory, this dictionary is unique to each tab session and can hold arbitrary objects.
        Data will be lost when restarting the server until <https://github.com/zauberzeug/nicegui/discussions/2841> is implemented.
        This storage is only available within [page builder functions](/documentation/page) 
        and requires an established connection, obtainable via [`await client.connected()`](/documentation/page#wait_for_client_connection).
>>>>>>> 0c5896ec
    - `app.storage.user`:
        Stored server-side, each dictionary is associated with a unique identifier held in a browser session cookie.
        Unique to each user, this storage is accessible across all their browser tabs.
        `app.storage.browser['id']` is used to identify the user.
    - `app.storage.general`:
        Also stored server-side, this dictionary provides a shared storage space accessible to all users.
    - `app.storage.browser`:
        Unlike the previous types, this dictionary is stored directly as the browser session cookie, shared among all browser tabs for the same user.
        However, `app.storage.user` is generally preferred due to its advantages in reducing data payload, enhancing security, and offering larger storage capacity.
        By default, NiceGUI holds a unique identifier for the browser session in `app.storage.browser['id']`.

    The user storage and browser storage are only available within `page builder functions </documentation/page>`_
    because they are accessing the underlying `Request` object from FastAPI.
    Additionally these two types require the `storage_secret` parameter in`ui.run()` to encrypt the browser session cookie.
''')
def storage_demo():
    from nicegui import app

    # @ui.page('/')
    # def index():
    #     app.storage.user['count'] = app.storage.user.get('count', 0) + 1
    #     with ui.row():
    #        ui.label('your own page visits:')
    #        ui.label().bind_text_from(app.storage.user, 'count')
    #
    # ui.run(storage_secret='private key to secure the browser session cookie')
    # END OF DEMO
    app.storage.user['count'] = app.storage.user.get('count', 0) + 1
    with ui.row():
        ui.label('your own page visits:')
        ui.label().bind_text_from(app.storage.user, 'count')


@doc.demo('Counting page visits', '''
    Here we are using the automatically available browser-stored session ID to count the number of unique page visits.
''')
def page_visits():
    from collections import Counter
    from datetime import datetime

    from nicegui import app

    # counter = Counter()
    # start = datetime.now().strftime('%H:%M, %d %B %Y')
    #
    # @ui.page('/')
    # def index():
    #     counter[app.storage.browser['id']] += 1
    #     ui.label(f'{len(counter)} unique views ({sum(counter.values())} overall) since {start}')
    #
    # ui.run(storage_secret='private key to secure the browser session cookie')
    # END OF DEMO
    counter[app.storage.browser['id']] += 1
    ui.label(f'{len(counter)} unique views ({sum(counter.values())} overall) since {start}')


@doc.demo('Storing UI state', '''
    Storage can also be used in combination with [`bindings`](/documentation/bindings).
    Here we are storing the value of a textarea between visits.
    The note is also shared between all tabs of the same user.
''')
def ui_state():
    from nicegui import app

    # @ui.page('/')
    # def index():
    #     ui.textarea('This note is kept between visits') \
    #         .classes('w-full').bind_value(app.storage.user, 'note')
    # END OF DEMO
    ui.textarea('This note is kept between visits').classes('w-full').bind_value(app.storage.user, 'note')


<<<<<<< HEAD
@doc.demo('Short-term memory', '''
          The goal of `app.storage.client` is to store data only for the duration of the current page visit.
          In difference to data stored in `app.storage.tab` - which is persisted between page changes and even 
          browser restarts as long as the tab is kept open - the data in `app.storage.client` will be discarded 
          if the user closes the browser, reloads the page or navigates to another page.
          This is may be beneficial for resource hungry or intentionally very short lived data such as a database 
          connection which should be closed as soon as the user leaves the page, sensitive data or if you on purpose
          want to return a page with the default settings every time the user reloads the page while keeping the
          data alive during in-page navigation or when updating elements on the site in intervals such as a live feed.
          ''')
def short_term_memory():
=======
@doc.demo('Storing data per browser tab', '''
    When storing data in `app.storage.tab`, a single user can open multiple tabs of the same app, each with its own storage data.
    This may be beneficial in certain scenarios like search or when performing data analysis.
    It is also more secure to use such a volatile storage for scenarios like logging into a bank account or accessing a password manager.
''')
def tab_storage():
>>>>>>> 0c5896ec
    from nicegui import app

    # @ui.page('/')
    # async def index(client):
<<<<<<< HEAD
    with ui.column():  # HIDE
        app.storage.client['counter'] = 0
        ui.label().bind_text_from(app.storage.client, 'counter',
                                  backward=lambda n: f'Updates: {n}')
        ui.button('Update content',
                  on_click=lambda: app.storage.client.update(
                      {"counter": app.storage.client["counter"] + 1}))
        ui.button("Reload page", on_click=lambda: ui.navigate.reload())
=======
    #     await client.connected()
    with ui.column():  # HIDE
        app.storage.tab['count'] = app.storage.tab.get('count', 0) + 1
        ui.label(f'Tab reloaded {app.storage.tab["count"]} times')
>>>>>>> 0c5896ec
<|MERGE_RESOLUTION|>--- conflicted
+++ resolved
@@ -8,31 +8,26 @@
 counter = Counter()  # type: ignore
 start = datetime.now().strftime(r'%H:%M, %d %B %Y')
 
+
 doc.title('Storage')
 
 
 @doc.demo('Storage', '''
-<<<<<<< HEAD
-    NiceGUI offers a straightforward method for data persistence within your application. 
-    It features four built-in storage types:
-
-    - `app.storage.client`:
-        Stored server-side in memory, this dictionary is unique to each client connection and can hold arbitrary 
-        objects. Data will be lost when the page is reloaded or the user navigates to another page.
-        Unlike data stored in  `app.storage.tab` which can be persisted on the server even for days, 
-        `app.storage.client` helps caching resource-intensive objects such as a streaming or database connection you 
-        need to keep alive for dynamic site updates but would like to close as soon as the user leaves the page or 
-        closes the browser. This storage is only available within [page builder functions](/documentation/page).
-=======
     NiceGUI offers a straightforward mechanism for data persistence within your application. 
-    It features four built-in storage types:
+    It features five built-in storage types:
 
     - `app.storage.tab`:
         Stored server-side in memory, this dictionary is unique to each tab session and can hold arbitrary objects.
         Data will be lost when restarting the server until <https://github.com/zauberzeug/nicegui/discussions/2841> is implemented.
         This storage is only available within [page builder functions](/documentation/page) 
         and requires an established connection, obtainable via [`await client.connected()`](/documentation/page#wait_for_client_connection).
->>>>>>> 0c5896ec
+    - `app.storage.client`:
+        Also stored server-side in memory, this dictionary is unique to each client connection and can hold arbitrary 
+        objects. Data will be lost when the page is reloaded or the user navigates to another page.
+        Unlike data stored in  `app.storage.tab` which can be persisted on the server even for days, 
+        `app.storage.client` helps caching resource-intensive objects such as a streaming or database connection you 
+        need to keep alive for dynamic site updates but would like to close as soon as the user leaves the page or 
+        closes the browser. This storage is only available within [page builder functions](/documentation/page).
     - `app.storage.user`:
         Stored server-side, each dictionary is associated with a unique identifier held in a browser session cookie.
         Unique to each user, this storage is accessible across all their browser tabs.
@@ -105,7 +100,22 @@
     ui.textarea('This note is kept between visits').classes('w-full').bind_value(app.storage.user, 'note')
 
 
-<<<<<<< HEAD
+@doc.demo('Storing data per browser tab', '''
+    When storing data in `app.storage.tab`, a single user can open multiple tabs of the same app, each with its own storage data.
+    This may be beneficial in certain scenarios like search or when performing data analysis.
+    It is also more secure to use such a volatile storage for scenarios like logging into a bank account or accessing a password manager.
+''')
+def tab_storage():
+    from nicegui import app
+
+    # @ui.page('/')
+    # async def index(client):
+    #     await client.connected()
+    with ui.column():  # HIDE
+        app.storage.tab['count'] = app.storage.tab.get('count', 0) + 1
+        ui.label(f'Tab reloaded {app.storage.tab["count"]} times')
+
+
 @doc.demo('Short-term memory', '''
           The goal of `app.storage.client` is to store data only for the duration of the current page visit.
           In difference to data stored in `app.storage.tab` - which is persisted between page changes and even 
@@ -117,19 +127,10 @@
           data alive during in-page navigation or when updating elements on the site in intervals such as a live feed.
           ''')
 def short_term_memory():
-=======
-@doc.demo('Storing data per browser tab', '''
-    When storing data in `app.storage.tab`, a single user can open multiple tabs of the same app, each with its own storage data.
-    This may be beneficial in certain scenarios like search or when performing data analysis.
-    It is also more secure to use such a volatile storage for scenarios like logging into a bank account or accessing a password manager.
-''')
-def tab_storage():
->>>>>>> 0c5896ec
     from nicegui import app
 
     # @ui.page('/')
     # async def index(client):
-<<<<<<< HEAD
     with ui.column():  # HIDE
         app.storage.client['counter'] = 0
         ui.label().bind_text_from(app.storage.client, 'counter',
@@ -137,10 +138,4 @@
         ui.button('Update content',
                   on_click=lambda: app.storage.client.update(
                       {"counter": app.storage.client["counter"] + 1}))
-        ui.button("Reload page", on_click=lambda: ui.navigate.reload())
-=======
-    #     await client.connected()
-    with ui.column():  # HIDE
-        app.storage.tab['count'] = app.storage.tab.get('count', 0) + 1
-        ui.label(f'Tab reloaded {app.storage.tab["count"]} times')
->>>>>>> 0c5896ec
+        ui.button("Reload page", on_click=lambda: ui.navigate.reload())