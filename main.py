#!/usr/bin/env python3
import importlib
import inspect

if True:
    # increasing max decode packets to be able to transfer images
    # see https://github.com/miguelgrinberg/python-engineio/issues/142
    from engineio.payload import Payload
    Payload.max_decode_packets = 500

import os
from pathlib import Path
from typing import Optional

from fastapi import Request
from fastapi.responses import FileResponse, RedirectResponse
from starlette.middleware.sessions import SessionMiddleware

import prometheus
from nicegui import Client, app
from nicegui import globals as nicegui_globals
from nicegui import ui
from website import documentation, example_card, svg
from website.demo import bash_window, browser_window, python_window
from website.documentation_tools import create_anchor_name, element_demo, generate_class_doc
from website.star import add_star
from website.style import example_link, features, heading, link_target, section_heading, side_menu, subtitle, title

prometheus.start_monitor(app)

# session middleware is required for demo in documentation and prometheus
app.add_middleware(SessionMiddleware, secret_key='NiceGUI is awesome!')

app.add_static_files('/favicon', str(Path(__file__).parent / 'website' / 'favicon'))
app.add_static_files('/fonts', str(Path(__file__).parent / 'website' / 'fonts'))


@app.get('/logo.png')
def logo():
    return FileResponse(svg.PATH / 'logo.png', media_type='image/png')


@app.get('/logo_square.png')
def logo():
    return FileResponse(svg.PATH / 'logo_square.png', media_type='image/png')


@app.middleware('http')
async def redirect_reference_to_documentation(request: Request, call_next):
    if request.url.path == '/reference':
        return RedirectResponse('/documentation')
    return await call_next(request)

# NOTE in our global fly.io deployment we need to make sure that the websocket connects back to the same instance
fly_instance_id = os.environ.get('FLY_ALLOC_ID', '').split('-')[0]
if fly_instance_id:
    nicegui_globals.socket_io_js_extra_headers['fly-force-instance-id'] = fly_instance_id


def add_head_html() -> None:
    ui.add_head_html((Path(__file__).parent / 'website' / 'static' / 'header.html').read_text())
    ui.add_head_html(f"<style>{(Path(__file__).parent / 'website' / 'static' / 'style.css').read_text()}</style>")


def add_header(menu: Optional[ui.left_drawer] = None) -> None:
    menu_items = {
        'Installation': '/#installation',
        'Features': '/#features',
        'Demos': '/#demos',
        'Documentation': '/documentation',
        'Examples': '/#examples',
        'Why?': '/#why',
    }
    with ui.header() \
            .classes('items-center duration-200 p-0 px-4 no-wrap') \
            .style('box-shadow: 0 2px 4px rgba(0, 0, 0, 0.1)'):
        if menu:
            ui.button(on_click=menu.toggle).props('flat color=white icon=menu round') \
                .classes('max-[405px]:hidden lg:hidden')
        with ui.link(target=index_page).classes('row gap-4 items-center no-wrap mr-auto'):
            svg.face().classes('w-8 stroke-white stroke-2')
            svg.word().classes('w-24')
        with ui.row().classes('max-lg:hidden'):
            for title, target in menu_items.items():
                ui.link(title, target).classes(replace='text-lg text-white')
        with ui.link(target='https://discord.gg/TEpFeAaF4f'):
            svg.discord().classes('fill-white scale-125 m-1')
        with ui.link(target='https://github.com/zauberzeug/nicegui/'):
            svg.github().classes('fill-white scale-125 m-1')
        add_star().classes('max-[460px]:hidden')
        with ui.row().classes('lg:hidden'):
            with ui.button().props('flat color=white icon=more_vert round'):
                with ui.menu().classes('bg-primary text-white text-lg').props(remove='no-parent-event'):
                    for title, target in menu_items.items():
                        ui.menu_item(title, on_click=lambda _, target=target: ui.open(target))


@ui.page('/')
async def index_page(client: Client):
    client.content.classes('p-0 gap-0')
    add_head_html()
    add_header()

    with ui.row().classes('w-full h-screen items-center gap-8 pr-4 no-wrap into-section'):
        svg.face(half=True).classes('stroke-black w-[200px] md:w-[230px] lg:w-[300px]')
        with ui.column().classes('gap-4 md:gap-8 pt-32'):
            title('Meet the *NiceGUI*.')
            subtitle('And let any browser be the frontend of your Python code.') \
                .classes('max-w-[20rem] sm:max-w-[24rem] md:max-w-[30rem]')
            ui.link(target='#about').classes('scroll-indicator')

    with ui.row().classes('''
            dark-box min-h-screen no-wrap
            justify-center items-center flex-col md:flex-row
            py-20 px-8 lg:px-16
            gap-8 sm:gap-16 md:gap-8 lg:gap-16
        '''):
        link_target('about')
        with ui.column().classes('text-white max-w-4xl'):
            heading('Interact with Python through buttons, dialogs, 3D&nbsp;scenes, plots and much more.')
            with ui.column().classes('gap-2 bold-links arrow-links text-lg'):
                ui.markdown(
                    'NiceGUI handles all the web development details for you. '
                    'So you can focus on writing Python code. '
                    'Anything from short scripts and dashboards to full robotics projects, IoT solutions, '
                    'smart home automations and machine learning projects can benefit from having all code in one place.'
                )
                ui.markdown(
                    'Available as '
                    '[PyPI package](https://pypi.org/project/nicegui/), '
                    '[Docker image](https://hub.docker.com/r/zauberzeug/nicegui) and on '
                    '[GitHub](https://github.com/zauberzeug/nicegui).')
        example_card.create()

    with ui.column().classes('w-full text-lg p-8 lg:p-16 max-w-[1600px] mx-auto'):
        link_target('installation', '-50px')
        section_heading('Installation', 'Get *started*')
        with ui.row().classes('w-full text-lg leading-tight grid grid-cols-1 lg:grid-cols-2 xl:grid-cols-3 gap-8'):
            with ui.column().classes('w-full max-w-md gap-2'):
                ui.html('<em>1.</em>').classes('text-3xl font-bold')
                ui.markdown('Create __main.py__').classes('text-lg')
                with python_window(classes='w-full h-52'):
                    ui.markdown('''
                        ```python\n
                        from nicegui import ui

                        ui.label('Hello NiceGUI!')

                        ui.run()
                        ```
                    ''')
            with ui.column().classes('w-full max-w-md gap-2'):
                ui.html('<em>2.</em>').classes('text-3xl font-bold')
                ui.markdown('Install and launch').classes('text-lg')
                with bash_window(classes='w-full h-52'):
                    ui.markdown('''
                        ```bash
                        pip3 install nicegui
                        python3 main.py
                        ```
                    ''')
            with ui.column().classes('w-full max-w-md gap-2'):
                ui.html('<em>3.</em>').classes('text-3xl font-bold')
                ui.markdown('Enjoy!').classes('text-lg')
                with browser_window(classes='w-full h-52'):
                    ui.label('Hello NiceGUI!')
        with ui.expansion('...or use Docker to run your main.py').classes('w-full gap-2 bold-links arrow-links'):
            with ui.row().classes('mt-8 w-full justify-center items-center gap-8'):
                ui.markdown('''
                    With our [multi-arch Docker image](https://hub.docker.com/repository/docker/zauberzeug/nicegui) 
                    you can start the server without installing any packages.

                    The command searches for `main.py` in in your current directory and makes the app available at http://localhost:8888.
                ''').classes('max-w-xl')
                with bash_window(classes='max-w-lg w-full h-52'):
                    ui.markdown('''
                        ```bash
                        docker run -it --rm -p 8888:8080 \\
                            -v "$PWD":/app zauberzeug/nicegui
                        ```
                    ''')

    with ui.column().classes('w-full p-8 lg:p-16 bold-links arrow-links max-w-[1600px] mx-auto'):
        link_target('features', '-50px')
        section_heading('Features', 'Code *nicely*')
        with ui.row().classes('w-full text-lg leading-tight grid grid-cols-1 sm:grid-cols-2 xl:grid-cols-3 gap-8'):
            features('swap_horiz', 'Interaction', [
                'buttons, switches, sliders, inputs, ...',
                'notifications, dialogs and menus',
                'keyboard input',
                'on-screen joystick',
            ])
            features('space_dashboard', 'Layout', [
                'navigation bars, tabs, panels, ...',
                'grouping with rows, columns and cards',
                'HTML and Markdown elements',
                'flex layout by default',
            ])
            features('insights', 'Visualization', [
                'charts, diagrams and tables',
                '3D scenes',
                'progress bars',
                'built-in timer for data refresh',
            ])
            features('brush', 'Styling', [
                'customizable color themes',
                'custom CSS and classes',
                'modern look with material design',
                '[Tailwind CSS](https://tailwindcss.com/) auto-completion',
            ])
            features('source', 'Coding', [
                'live-cycle events',
                'implicit reload on code change',
                'straight-forward data binding',
                'Jupyter notebook compatibility',
            ])
            features('anchor', 'Foundation', [
                'generic [Vue](https://vuejs.org/) to Python bridge',
                'dynamic GUI through [Quasar](https://quasar.dev/)',
                'content is served with [FastAPI](http://fastapi.tiangolo.com/)',
                'Python 3.7+',
            ])

    with ui.column().classes('w-full p-8 lg:p-16 max-w-[1600px] mx-auto'):
        link_target('demos', '-50px')
        section_heading('Demos', 'Try *this*')
        with ui.column().classes('w-full'):
            documentation.create_intro()

    with ui.column().classes('dark-box p-8 lg:p-16 my-16'):
        with ui.column().classes('mx-auto items-center gap-y-8 gap-x-32 lg:flex-row'):
            with ui.column().classes('gap-1 max-lg:items-center max-lg:text-center'):
                ui.markdown('Browse through plenty of live demos.') \
                    .classes('text-white text-2xl md:text-3xl font-medium')
                ui.html('Fun-Fact: This whole website is also coded with NiceGUI.') \
                    .classes('text-white text-lg md:text-xl')
            ui.link('Documentation', '/documentation') \
                .classes('rounded-full mx-auto px-12 py-2 text-white bg-white font-medium text-lg md:text-xl')

    with ui.column().classes('w-full p-8 lg:p-16 max-w-[1600px] mx-auto'):
        link_target('examples', '-50px')
        section_heading('In-depth examples', 'Pick your *solution*')
        with ui.row().classes('w-full text-lg leading-tight grid grid-cols-1 sm:grid-cols-2 xl:grid-cols-3 gap-4'):
            example_link('Slideshow', 'implements a keyboard-controlled image slideshow')
            example_link('Authentication', 'shows how to use sessions to build a login screen')
            example_link('Modularization',
                         'provides an example of how to modularize your application into multiple files and reuse code')
            example_link('FastAPI',
                         'illustrates the integration of NiceGUI with an existing FastAPI application')
            example_link('Map',
                         'demonstrates wrapping the JavaScript library [leaflet](https://leafletjs.com/) '
                         'to display a map at specific locations')
            example_link('AI Interface',
                         'utilizes the [replicate](https://replicate.com) library to perform voice-to-text '
                         'transcription and generate images from prompts with Stable Diffusion')
            example_link('3D Scene', 'creates a webGL view and loads an STL mesh illuminated with a spotlight')
            example_link('Custom Vue Component', 'shows how to write and integrate a custom Vue component')
            example_link('Image Mask Overlay', 'shows how to overlay an image with a mask')
            example_link('Infinite Scroll', 'presents an infinitely scrolling image gallery')
            example_link('OpenCV Webcam', 'uses OpenCV to capture images from a webcam')
            example_link('SVG Clock', 'displays an analog clock by updating an SVG with `ui.timer`')
            example_link('Progress', 'demonstrates a progress bar for heavy computations')
            example_link('NGINX Subpath', 'shows the setup to serve an app behind a reverse proxy subpath')
            example_link('Script Executor', 'executes scripts on selection and displays the output')
            example_link('Local File Picker', 'demonstrates a dialog for selecting files locally on the server')
            example_link('Search as you type', 'using public API of thecocktaildb.com to search for cocktails')
            example_link('Menu and Tabs', 'uses Quasar to create foldable menu and tabs inside a header bar')
            example_link('Trello Cards', 'shows Trello-like cards that can be dragged and dropped into columns')
            example_link('Slots', 'shows how to use scoped slots to customize Quasar elements')
            example_link('Table and slots', 'shows how to use component slots in a table')
            example_link('Single Page App', 'navigate without reloading the page')
            example_link('Chat App', 'a simple chat app')
<<<<<<< HEAD
            example_link('Chat with AI App', 'a simple chat app with AI')
=======
            example_link('SQLite Database', 'CRUD operations on a SQLite database')
>>>>>>> 3f71d169
            example_link('Pandas DataFrame',
                         'shows how to display an editable [pandas](https://pandas.pydata.org) DataFrame')

    with ui.row().classes('bg-primary w-full min-h-screen mt-16'):
        link_target('why')
        with ui.column().classes('''
                max-w-[1600px] m-auto
                py-20 px-8 lg:px-16
                items-center justify-center no-wrap flex-col md:flex-row gap-16
            '''):
            with ui.column().classes('gap-8'):
                heading('Why?')
                with ui.column().classes('gap-2 text-xl text-white bold-links arrow-links'):
                    ui.markdown(
                        'We at '
                        '[Zauberzeug](https://zauberzeug.com) '
                        'like '
                        '[Streamlit](https://streamlit.io/) '
                        'but find it does '
                        '[too much magic](https://github.com/zauberzeug/nicegui/issues/1#issuecomment-847413651) '
                        'when it comes to state handling. '
                        'In search for an alternative nice library to write simple graphical user interfaces in Python we discovered '
                        '[JustPy](https://justpy.io/). '
                        'Although we liked the approach, it is too "low-level HTML" for our daily usage. '
                        'But it inspired us to use '
                        '[Vue](https://vuejs.org/) '
                        'and '
                        '[Quasar](https://quasar.dev/) '
                        'for the frontend.')
                    ui.markdown(
                        'We have built on top of '
                        '[FastAPI](https://fastapi.tiangolo.com/), '
                        'which itself is based on the ASGI framework '
                        '[Starlette](https://www.starlette.io/) '
                        'and the ASGI webserver '
                        '[Uvicorn](https://www.uvicorn.org/) '
                        'because of their great performance and ease of use.'
                    )
            svg.face().classes('stroke-white shrink-0 w-[200px] md:w-[300px] lg:w-[450px]')


@ui.page('/documentation')
def documentation_page():
    add_head_html()
    menu = side_menu()
    add_header(menu)
    ui.add_head_html('<style>html {scroll-behavior: auto;}</style>')
    with ui.column().classes('w-full p-8 lg:p-16 max-w-[1250px] mx-auto'):
        section_heading('Reference, Demos and more', '*NiceGUI* Documentation')
        ui.markdown('''
            This is the documentation for NiceGUI >= 1.0.
            Documentation for older versions can be found at [https://0.9.nicegui.io/](https://0.9.nicegui.io/reference).
        ''').classes('bold-links arrow-links')
        documentation.create_full()


@ui.page('/documentation/{name}')
def documentation_page_more(name: str):
    if not hasattr(ui, name):
        name = name.replace('_', '')  # NOTE: "AG Grid" leads to anchor name "ag_grid", but class is `ui.aggrid`
    module = importlib.import_module(f'website.more_documentation.{name}_documentation')
    more = getattr(module, 'more', None)
    if hasattr(ui, name):
        api = getattr(ui, name)
        back_link_target = str(api.__doc__ or api.__init__.__doc__).splitlines()[0].strip()
    else:
        api = name
        back_link_target = name

    add_head_html()
    add_header()
    with side_menu() as menu:
        ui.markdown(f'[← back](/documentation#{create_anchor_name(back_link_target)})').classes('bold-links')
    with ui.column().classes('w-full p-8 lg:p-16 max-w-[1250px] mx-auto'):
        section_heading('Documentation', f'ui.*{name}*')
        with menu:
            ui.markdown('**Demos**' if more else '**Demo**').classes('mt-4')
        element_demo(api)(getattr(module, 'main_demo'))
        if more:
            more()
        if inspect.isclass(api):
            with menu:
                ui.markdown('**Reference**').classes('mt-4')
            ui.markdown('## Reference').classes('mt-16')
            generate_class_doc(api)


ui.run(uvicorn_reload_includes='*.py, *.css, *.html')<|MERGE_RESOLUTION|>--- conflicted
+++ resolved
@@ -270,11 +270,8 @@
             example_link('Table and slots', 'shows how to use component slots in a table')
             example_link('Single Page App', 'navigate without reloading the page')
             example_link('Chat App', 'a simple chat app')
-<<<<<<< HEAD
             example_link('Chat with AI App', 'a simple chat app with AI')
-=======
             example_link('SQLite Database', 'CRUD operations on a SQLite database')
->>>>>>> 3f71d169
             example_link('Pandas DataFrame',
                          'shows how to display an editable [pandas](https://pandas.pydata.org) DataFrame')
 
