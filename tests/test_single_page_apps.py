import asyncio

import pytest

from nicegui import ui
from nicegui.testing import Screen

# pylint: disable=missing-docstring


def test_routing_url(screen: Screen):
    @ui.outlet('/', on_navigate=lambda _: '/main')
    def layout():
        ui.label('main layout')
        yield

    @layout.view('/main')
    def main_content():
        ui.label('main content')

    screen.open('/')
    screen.wait(1.0)
    screen.should_contain('main layout')
    screen.should_contain('main content')
    assert screen.selenium.current_url.split('/')[-1] == ''  # just the content should have changed, not the url


def test_routing_url_using_navigate(screen: Screen):
    def handle_navigate(url: str):
        if url == '/':
            ui.navigate.to('/main')
            return None  # prevent providing new content, forward to the new url
        return url

    @ui.outlet('/', on_navigate=handle_navigate)
    def layout():
        ui.label('main layout')
        yield

    @layout.view('/main')
    def main_content():
        ui.label('main content')

    screen.open('/')
    screen.wait(1.0)
    screen.should_contain('main layout')
    screen.should_contain('main content')
    assert screen.selenium.current_url.split('/')[-1] == 'main'  # just the content should have changed, not the url


def test_passing_objects_via_yield(screen: Screen):
    @ui.outlet('/')
    def layout():
        title = ui.label('original title')
        yield {'title': title}

    @layout.view('/')
    def main_content(title: ui.label):
        title.set_text('changed title')

    screen.open('/')
    screen.should_contain('changed title')


def test_async_outlet(screen: Screen):
    @ui.outlet('/')
    async def layout():
        ui.label('main layout')
        await asyncio.sleep(0.2)
        ui.label('delayed content')
        yield
        ui.label('after yield')

    screen.open('/')
    screen.should_contain('main layout')
    screen.should_contain('delayed content')
    screen.should_contain('after yield')


def test_preserving_query_parameters(screen: Screen):
    received_params = {}

    @ui.outlet('/')
    def layout():
        ui.label('layout')
        yield

    @layout.view('/')
    def index():
        ui.label('index')
        ui.link('Go to page with params', '/page?param1=value1&param2=value2')

    @layout.view('/page')
    def page(param1: str = '', param2: str = ''):
        # Store the raw values for assertion
        received_params.clear()  # Clear previous values to avoid state issues
        received_params['param1'] = param1
        received_params['param2'] = param2
        ui.label(f'params: {param1}, {param2}')
        ui.link('Go to other', '/other')

    @layout.view('/other')
    def other():
        ui.label('other page')

    # Navigate to index
    screen.open('/')
    screen.should_contain('index')

    # Click link to page with parameters
    screen.click('Go to page with params')
    screen.should_contain('params: value1, value2')
    assert 'param1=value1' in screen.selenium.current_url
    assert 'param2=value2' in screen.selenium.current_url

    # Navigate to other page
    screen.click('Go to other')
    screen.should_contain('other page')
    assert 'param1' not in screen.selenium.current_url
    assert 'param2' not in screen.selenium.current_url

    # Go back and verify parameters are preserved
    screen.selenium.back()
    screen.wait(0.5)  # wait for navigation to complete
    screen.should_contain('params: value1, value2')
    assert 'param1=value1' in screen.selenium.current_url
    assert 'param2=value2' in screen.selenium.current_url


def test_outlet_with_async_sub_outlet(screen: Screen):
    @ui.outlet('/')
    def layout():
        ui.label('main')
        yield

    @layout.outlet('/')
    async def main_content():
        await asyncio.sleep(0.2)
        ui.label('sub')
        yield

    screen.open('/')
    screen.should_contain('main')
    screen.should_contain('sub')


def test_path_conflict(screen: Screen):
    """Test that a page and an outlet can share a root path"""
    @ui.page('/mytestpage')
    def page():
        ui.label('Test Page')

    @ui.outlet('/')
    def layout():
        ui.label('main layout')
        yield

    @layout.view('/')
    def main_content():
        ui.label('main content')

    screen.open('/mytestpage')
    screen.should_contain('Test Page')
    screen.open('/')
    screen.should_contain('main layout')
    screen.should_contain('main content')


def test_excluded_paths(screen: Screen):
    """Test that paths defined elsewhere are automatically excluded from the outlet"""
    @ui.page('/excluded')
    def excluded_page():
        ui.label('Excluded Page')
        ui.label('No outlet content')  # Add this to make it clearer this is the page content

    @ui.outlet('/')
    def layout():
        ui.label('main layout')
        ui.link('Go to excluded', '/excluded')
        ui.link('Go to allowed', '/allowed')
        yield

    @layout.view('/allowed')
    def allowed_page():
        ui.label('Allowed Page')

    # Test initial page
    screen.open('/')
    screen.should_contain('main layout')

    # Test navigation to excluded path
    screen.open('/excluded')
    screen.should_contain('Excluded Page')
    screen.should_not_contain('main layout')  # Verify outlet content is not present

    # Test navigation to allowed path
    screen.open('/allowed')
    screen.wait(1.0)  # wait for navigation
    screen.should_contain('Allowed Page')
    screen.should_contain('main layout')  # Verify outlet content is present

    # Test navigation to excluded path via click
    screen.click('Go to excluded')
    screen.wait(1.0)  # wait for navigation
    screen.should_contain('Excluded Page')
    screen.should_not_contain('main layout')  # Verify outlet content is not present


def test_sub_outlet_layout_calls(screen: Screen):
    """Test that the main layout builder is not called when switching pages in a sub outlet"""
    main_layout_calls = 0
    sub_layout_calls = 0

    @ui.outlet('/')
    def main_layout():
        nonlocal main_layout_calls
        main_layout_calls += 1
        ui.label('main layout')
        ui.link('Go to Page 1', '/sub/page1')  # Add link in root layout
        yield

    @main_layout.outlet('/sub')
    def sub_layout():
        nonlocal sub_layout_calls
        sub_layout_calls += 1
        ui.label('sub layout')
        yield

    @sub_layout.view('/page1')
    def page1():
        ui.label('Page 1')
        ui.link('Go to Page 2', '/sub/page2')

    @sub_layout.view('/page2')
    def page2():
        ui.label('Page 2')
        ui.link('Back to Page 1', '/sub/page1')

    @main_layout.view('/')
    def root_view():
        ui.label('Root Page')

    screen.open('/')
    screen.wait(1.0)
    screen.should_contain('main layout')
    screen.should_contain('Root Page')
    assert main_layout_calls == 1
    assert sub_layout_calls == 0

    screen.click('Go to Page 1')
    screen.wait(0.5)
    screen.should_contain('Page 1')
    assert main_layout_calls == 1  # Should still be 1
    assert sub_layout_calls == 1

    screen.click('Go to Page 2')
    screen.wait(0.5)
    screen.should_contain('Page 2')
    assert main_layout_calls == 1  # Should still be 1
    assert sub_layout_calls == 1  # Should still be 1

    screen.click('Back to Page 1')
    screen.wait(0.5)
    screen.should_contain('Page 1')
    assert main_layout_calls == 1  # Should still be 1
    assert sub_layout_calls == 1  # Should still be 1


<<<<<<< HEAD
@pytest.mark.parametrize('navigation_strategy', ['backend', 'frontend'])
def test_outlet_path_containment(screen: Screen, navigation_strategy: str):
=======
def test_navigating_in_outlet_hierarchy(screen: Screen):
>>>>>>> 27dfccef
    """Test that navigation works correctly when an outlet path appears to be contained within another."""
    @ui.outlet('/mail')
    def mail_layout():
        ui.label('Mail Layout')
        yield

    @mail_layout.view('/index')
    def mail_index():
        ui.label('Mail Index')
        ui.button('Navigate to root via backend', on_click=lambda: ui.navigate.to('/'))
        ui.link('Navigate to root via frontend', '/')

    # Then define the root outlet and its view - order matters for reproducing the bug
    @ui.outlet('/')
    def root_layout():
        ui.label('Root Layout')
        yield

    @root_layout.view('/')
    def root_index():
        ui.label('Root Index')
        ui.button('Navigate to mail via backend', on_click=lambda: ui.navigate.to('/mail/index'))
        ui.link('Navigate to mail via frontend', '/mail/index')

    # Start at mail/index
    screen.open('/mail/index')
    screen.should_contain('Mail Layout')
    screen.should_contain('Mail Index')
    screen.should_not_contain('Root Layout')

<<<<<<< HEAD
    screen.click(f'Navigate to root via {navigation_strategy}')
=======
    # Test navigation using ui.navigate.to
    screen.click('Navigate to Root (ui.navigate)')
    screen.wait(0.5)
    screen.should_contain('Root Layout')
    screen.should_contain('Root Index')
    screen.should_not_contain('Mail Layout')

    # Try to navigate back to mail using ui.navigate.to
    screen.click('Navigate to Mail (ui.navigate)')
    screen.wait(0.5)
    screen.should_contain('Mail Layout')
    screen.should_contain('Mail Index')
    screen.should_not_contain('Root Layout')
    assert '/mail/index' in screen.selenium.current_url

    # Navigate back to root using link
    screen.click('Navigate to Root (link)')
>>>>>>> 27dfccef
    screen.wait(0.5)
    screen.should_contain('Root Layout')
    screen.should_contain('Root Index')
    screen.should_not_contain('Mail Layout')

    screen.click(f'Navigate to mail via {navigation_strategy}')
    screen.wait(0.5)
    screen.should_contain('Mail Layout')
    screen.should_contain('Mail Index')
    screen.should_not_contain('Root Layout')
    assert '/mail/index' in screen.selenium.current_url


def test_nested_outlets_with_yield(screen: Screen):
    # First level outlet
    @ui.outlet('/')
    def root_layout():
        counter = ui.label('0')
        ui.button('Increment', on_click=lambda: counter.set_text(str(int(counter.text) + 1)))
        yield {'counter': counter}

    # Second level outlet
    @root_layout.outlet('/section/{section_id}')
    def section_layout(counter: ui.label, section_id: str):
        ui.label(f'Section {section_id}')
        section_counter = ui.label('0')
        ui.button('Add to root', on_click=lambda: counter.set_text(str(int(counter.text) + int(section_counter.text))))
        yield {'section_counter': section_counter}

    # Third level outlet
    @section_layout.outlet('/subsection/{subsection_id}')
    def subsection_layout(section_counter: ui.label, subsection_id: str):
        ui.label(f'Subsection {subsection_id}')
        ui.button('Add to section', on_click=lambda: section_counter.set_text(str(int(section_counter.text) + 1)))
        yield

    # Views for each level
    @root_layout.view('/')
    def root_index(counter: ui.label):
        ui.label('Root Index')
        ui.link('Go to Section 1', '/section/1')

    @section_layout.view('/')
    def section_index(section_id: str, section_counter: ui.label):
        ui.label(f'Section {section_id} Index')
        ui.link('Go to Subsection A', f'/section/{section_id}/subsection/A')

    @subsection_layout.view('/')
    def subsection_index(section_id: str, subsection_id: str):
        ui.label(f'Content of Subsection {subsection_id}')

    # Test the nested structure
    screen.open('/')
    screen.should_contain('Root Index')
    assert screen.selenium.current_url.endswith('/')

    # Navigate to section 1
    screen.click('Go to Section 1')
    screen.should_contain('Section 1 Index')
    assert '/section/1' in screen.selenium.current_url

    # Navigate to subsection A
    screen.click('Go to Subsection A')
    screen.should_contain('Content of Subsection A')
    assert '/section/1/subsection/A' in screen.selenium.current_url

    # Test counter propagation
    screen.click('Add to section')
    screen.click('Add to root')
    screen.should_contain('1')

    # Test direct root counter increment
    screen.click('Increment')
    screen.should_contain('2')


def test_same_page_navigation(screen: Screen):
    """Test that navigating to the same page doesn't rebuild it."""
    build_count = 0

    @ui.outlet('/')
    def layout():
        ui.label('layout')
        yield

    @layout.view('/page')
    def page():
        nonlocal build_count
        build_count += 1
        ui.label(f'Page built {build_count} times')
        ui.link('Self link', '/page')
        ui.button('Self navigate', on_click=lambda: ui.navigate.to('/page'))

    # Initial navigation
    screen.open('/page')
    screen.should_contain('Page built 1 times')
    assert build_count == 1

    # Navigate to same page via link
    screen.click('Self link')
    screen.wait(0.5)
    screen.should_contain('Page built 1 times')
    assert build_count == 1  # Should not have rebuilt

    # Navigate to same page via ui.navigate
    screen.click('Self navigate')
    screen.wait(0.5)
    screen.should_contain('Page built 1 times')
    assert build_count == 1  # Should not have rebuilt

    # Add another view and verify build counter increases when switching views
    @layout.view('/other')
    def other_page():
        nonlocal build_count
        build_count += 1
        ui.label(f'Other page built {build_count} times')
        ui.link('Go to first page', '/page')

    # Navigate to different page
    screen.open('/other')
    screen.wait(0.5)
    screen.should_contain('Other page built 2 times')
    assert build_count == 2  # Should have rebuilt for new view

    # Navigate back to first page
    screen.click('Go to first page')
    screen.wait(0.5)
    screen.should_contain('Page built 3 times')
    assert build_count == 3  # Should have rebuilt for view switch<|MERGE_RESOLUTION|>--- conflicted
+++ resolved
@@ -266,12 +266,8 @@
     assert sub_layout_calls == 1  # Should still be 1
 
 
-<<<<<<< HEAD
 @pytest.mark.parametrize('navigation_strategy', ['backend', 'frontend'])
-def test_outlet_path_containment(screen: Screen, navigation_strategy: str):
-=======
-def test_navigating_in_outlet_hierarchy(screen: Screen):
->>>>>>> 27dfccef
+def test_navigating_in_outlet_hierarchy(screen: Screen, navigation_strategy: str):
     """Test that navigation works correctly when an outlet path appears to be contained within another."""
     @ui.outlet('/mail')
     def mail_layout():
@@ -302,27 +298,7 @@
     screen.should_contain('Mail Index')
     screen.should_not_contain('Root Layout')
 
-<<<<<<< HEAD
     screen.click(f'Navigate to root via {navigation_strategy}')
-=======
-    # Test navigation using ui.navigate.to
-    screen.click('Navigate to Root (ui.navigate)')
-    screen.wait(0.5)
-    screen.should_contain('Root Layout')
-    screen.should_contain('Root Index')
-    screen.should_not_contain('Mail Layout')
-
-    # Try to navigate back to mail using ui.navigate.to
-    screen.click('Navigate to Mail (ui.navigate)')
-    screen.wait(0.5)
-    screen.should_contain('Mail Layout')
-    screen.should_contain('Mail Index')
-    screen.should_not_contain('Root Layout')
-    assert '/mail/index' in screen.selenium.current_url
-
-    # Navigate back to root using link
-    screen.click('Navigate to Root (link)')
->>>>>>> 27dfccef
     screen.wait(0.5)
     screen.should_contain('Root Layout')
     screen.should_contain('Root Index')
